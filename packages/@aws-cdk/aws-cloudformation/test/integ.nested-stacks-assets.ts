/// !cdk-integ pragma:ignore-assets
import * as path from 'path';
import * as lambda from '@aws-cdk/aws-lambda';
import { App, Stack } from '@aws-cdk/core';
<<<<<<< HEAD
import { Construct } from 'constructs';
=======
>>>>>>> b16ea9fe
import * as cfn from '../lib';

// keep this import separate from other imports to reduce chance for merge conflicts with v2-main
// eslint-disable-next-line no-duplicate-imports, import/order
import { Construct } from '@aws-cdk/core';

/* eslint-disable cdk/no-core-construct */

class NestedStack extends cfn.NestedStack {
  constructor(scope: Construct, id: string) {
    super(scope, id);

    new lambda.Function(this, 'Handler', {
      code: lambda.Code.asset(path.join(__dirname, 'asset-directory-fixture')),
      runtime: lambda.Runtime.NODEJS_10_X,
      handler: 'index.handler',
    });
  }
}

class ParentStack extends Stack {
  constructor(scope: Construct, id: string) {
    super(scope, id);

    new NestedStack(this, 'Nested');
  }
}

const app = new App();
new ParentStack(app, 'nested-stacks-assets');
app.synth();<|MERGE_RESOLUTION|>--- conflicted
+++ resolved
@@ -2,15 +2,11 @@
 import * as path from 'path';
 import * as lambda from '@aws-cdk/aws-lambda';
 import { App, Stack } from '@aws-cdk/core';
-<<<<<<< HEAD
-import { Construct } from 'constructs';
-=======
->>>>>>> b16ea9fe
 import * as cfn from '../lib';
 
 // keep this import separate from other imports to reduce chance for merge conflicts with v2-main
 // eslint-disable-next-line no-duplicate-imports, import/order
-import { Construct } from '@aws-cdk/core';
+import { Construct } from 'constructs';
 
 /* eslint-disable cdk/no-core-construct */
 
