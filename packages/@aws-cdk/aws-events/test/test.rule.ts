--- conflicted
+++ resolved
@@ -509,8 +509,6 @@
     test.done();
   },
 
-<<<<<<< HEAD
-=======
   'rule and target must be in the same region'(test: Test) {
     const app = new cdk.App();
 
@@ -527,7 +525,6 @@
     test.done();
   },
 
->>>>>>> a2e95e97
   'sqsParameters are generated when they are specified in target props'(test: Test) {
     const stack = new cdk.Stack();
     const t1: IRuleTarget = {
@@ -693,7 +690,7 @@
       const targetAccount = '234567890123';
       const targetRegion = sourceRegion;
       const targetStack = new cdk.Stack(app, 'TargetStack', { env: { account: targetAccount, region: targetRegion } });
-      const resource = new cdk.Construct(targetStack, 'Resource');
+      const resource = new Construct(targetStack, 'Resource');
 
       rule.addTarget(new SomeTarget('T', resource));
 
@@ -746,7 +743,7 @@
       const targetAccount = '234567890123';
       const targetRegion = 'us-east-1';
       const targetStack = new cdk.Stack(app, 'TargetStack', { env: { account: targetAccount, region: targetRegion } });
-      const resource = new cdk.Construct(targetStack, 'Resource');
+      const resource = new Construct(targetStack, 'Resource');
 
       rule.addTarget(new SomeTarget('T', resource));
 
@@ -799,7 +796,7 @@
       const targetAccount = '234567890123';
       const targetRegion = 'us-east-1';
       const targetStack = new cdk.Stack(app, 'TargetStack', { env: { account: targetAccount, region: targetRegion } });
-      const resource = new cdk.Construct(targetStack, 'Resource');
+      const resource = new Construct(targetStack, 'Resource');
 
       rule.addTarget(new SomeTarget('T', resource));
       // same target should be skipped
