--- conflicted
+++ resolved
@@ -514,12 +514,8 @@
     },
   });
 
-<<<<<<< HEAD
   Template.fromStack(stack).hasResourceProperties('AWS::ECS::Service', {
     DesiredCount: 1,
-=======
-  expect(stack).toHaveResource('AWS::ECS::Service', {
->>>>>>> c083d1ad
     LaunchType: 'FARGATE',
   });
 
@@ -580,12 +576,8 @@
     }],
   });
 
-<<<<<<< HEAD
   Template.fromStack(stack).hasResourceProperties('AWS::ECS::Service', {
     DesiredCount: 1,
-=======
-  expect(stack).toHaveResource('AWS::ECS::Service', {
->>>>>>> c083d1ad
     LaunchType: 'FARGATE',
   });
 
