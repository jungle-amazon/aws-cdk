import * as ec2 from '@aws-cdk/aws-ec2';
import * as ecs from '@aws-cdk/aws-ecs';
<<<<<<< HEAD
import * as iam from '@aws-cdk/aws-iam';
import * as cdk from '@aws-cdk/core';
=======
import { Construct } from 'constructs';
>>>>>>> 292a4b65
import { IEnvironment } from './environment';
import { EnvironmentCapacityType, ServiceBuild } from './extensions/extension-interfaces';
import { ServiceDescription } from './service-description';

/**
 * The settings for an ECS Service.
 */
export interface ServiceProps {
  /**
   * The ServiceDescription used to build the service.
   */
  readonly serviceDescription: ServiceDescription;

  /**
   * The environment to launch the service in.
   */
  readonly environment: IEnvironment

  /**
   * The name of the IAM role that grants containers in the task permission to call AWS APIs on your behalf.
   *
   * @default - A task role is automatically created for you.
   */
  readonly taskRole?: iam.IRole;
}

/**
 * This Service construct serves as a Builder class for an ECS service. It
 * supports various extensions and keeps track of any mutating state, allowing
 * it to build up an ECS service progressively.
 */
export class Service extends Construct {
  /**
   * The underlying ECS service that was created.
   */
  public ecsService!: ecs.Ec2Service | ecs.FargateService;

  /**
   * The name of the service.
   */
  public readonly id: string;

  /**
   * The VPC where this service should be placed.
   */
  public readonly vpc: ec2.IVpc;

  /**
   * The cluster that is providing capacity for this service.
   * [disable-awslint:ref-via-interface]
   */
  public readonly cluster: ecs.ICluster;

  /**
   * The capacity type that this service will use.
   * Valid values are EC2 or FARGATE.
   */
  public readonly capacityType: EnvironmentCapacityType;

  /**
   * The ServiceDescription used to build this service.
   */
  public readonly serviceDescription: ServiceDescription;

  /**
   * The environment where this service was launched.
   */
  public readonly environment: IEnvironment;

  /**
   * The generated task definition for this service. It is only
   * generated after .prepare() has been executed.
   */
  protected taskDefinition!: ecs.TaskDefinition;

  /**
   * The list of URLs associated with this service.
   */
  private urls: Record<string, string> = {};

  private readonly scope: Construct;

  constructor(scope: Construct, id: string, props: ServiceProps) {
    super(scope, id);

    this.scope = scope;
    this.id = id;
    this.environment = props.environment;
    this.vpc = props.environment.vpc;
    this.cluster = props.environment.cluster;
    this.capacityType = props.environment.capacityType;
    this.serviceDescription = props.serviceDescription;

    // Check to make sure that the user has actually added a container
    const containerextension = this.serviceDescription.get('service-container');

    if (!containerextension) {
      throw new Error(`Service '${this.id}' must have a Container extension`);
    }

    // First set the scope for all the extensions
    for (const extensions in this.serviceDescription.extensions) {
      if (this.serviceDescription.extensions[extensions]) {
        this.serviceDescription.extensions[extensions].prehook(this, this.scope);
      }
    }

    // At the point of preparation all extensions have been defined on the service
    // so give each extension a chance to now add hooks to other extensions if
    // needed
    for (const extensions in this.serviceDescription.extensions) {
      if (this.serviceDescription.extensions[extensions]) {
        this.serviceDescription.extensions[extensions].addHooks();
      }
    }

    // Give each extension a chance to mutate the task def creation properties
    let taskDefProps = {
      // Default CPU and memory
      cpu: '256',
      memory: '512',

      // Allow user to pre-define the taskRole so that it can be used in resource policies that may
      // be defined before the ECS service exists in a CDK application
      taskRole: props.taskRole,

      // Ensure that the task definition supports both EC2 and Fargate
      compatibility: ecs.Compatibility.EC2_AND_FARGATE,
    } as ecs.TaskDefinitionProps;

    for (const extensions in this.serviceDescription.extensions) {
      if (this.serviceDescription.extensions[extensions]) {
        taskDefProps = this.serviceDescription.extensions[extensions].modifyTaskDefinitionProps(taskDefProps);
      }
    }

    // Now that the task definition properties are assembled, create it
    this.taskDefinition = new ecs.TaskDefinition(this.scope, `${this.id}-task-definition`, taskDefProps);

    // Now give each extension a chance to use the task definition
    for (const extensions in this.serviceDescription.extensions) {
      if (this.serviceDescription.extensions[extensions]) {
        this.serviceDescription.extensions[extensions].useTaskDefinition(this.taskDefinition);
      }
    }

    // Now that all containers are created, give each extension a chance
    // to bake its dependency graph
    for (const extensions in this.serviceDescription.extensions) {
      if (this.serviceDescription.extensions[extensions]) {
        this.serviceDescription.extensions[extensions].resolveContainerDependencies();
      }
    }

    // Give each extension a chance to mutate the service props before
    // service creation
    let serviceProps = {
      cluster: this.cluster,
      taskDefinition: this.taskDefinition,
      minHealthyPercent: 100,
      maxHealthyPercent: 200,
      desiredCount: 1,
    } as ServiceBuild;

    for (const extensions in this.serviceDescription.extensions) {
      if (this.serviceDescription.extensions[extensions]) {
        serviceProps = this.serviceDescription.extensions[extensions].modifyServiceProps(serviceProps);
      }
    }

    // If a maxHealthyPercent and desired count has been set while minHealthyPercent == 100% then we
    // need to do some failsafe checking to ensure that the maxHealthyPercent
    // actually allows a rolling deploy. Otherwise it is possible to end up with
    // blocked deploys that can take no action because minHealtyhPercent == 100%
    // prevents running, healthy tasks from being stopped, but a low maxHealthyPercent
    // can also prevents new parallel tasks from being started.
    if (serviceProps.maxHealthyPercent && serviceProps.desiredCount && serviceProps.minHealthyPercent && serviceProps.minHealthyPercent == 100) {
      if (serviceProps.desiredCount == 1) {
        // If there is one task then we must allow max percentage to be at
        // least 200% for another replacement task to be added
        serviceProps = {
          ...serviceProps,
          maxHealthyPercent: Math.max(200, serviceProps.maxHealthyPercent),
        };
      } else if (serviceProps.desiredCount <= 3) {
        // If task count is 2 or 3 then max percent must be at least 150% to
        // allow one replacement task to be launched at a time.
        serviceProps = {
          ...serviceProps,
          maxHealthyPercent: Math.max(150, serviceProps.maxHealthyPercent),
        };
      } else {
        // For anything higher than 3 tasks set max percent to at least 125%
        // For 4 tasks this will allow exactly one extra replacement task
        // at a time, for any higher task count it will allow 25% of the tasks
        // to be replaced at a time.
        serviceProps = {
          ...serviceProps,
          maxHealthyPercent: Math.max(125, serviceProps.maxHealthyPercent),
        };
      }
    }

    // Now that the service props are determined we can create
    // the service
    if (this.capacityType === EnvironmentCapacityType.EC2) {
      this.ecsService = new ecs.Ec2Service(this.scope, `${this.id}-service`, serviceProps);
    } else if (this.capacityType === EnvironmentCapacityType.FARGATE) {
      this.ecsService = new ecs.FargateService(this.scope, `${this.id}-service`, serviceProps);
    } else {
      throw new Error(`Unknown capacity type for service ${this.id}`);
    }

    // Now give all extensions a chance to use the service
    for (const extensions in this.serviceDescription.extensions) {
      if (this.serviceDescription.extensions[extensions]) {
        this.serviceDescription.extensions[extensions].useService(this.ecsService);
      }
    }
  }

  /**
   * Tell extensions from one service to connect to extensions from
   * another sevice if they have implemented a hook for it.
   *
   * @param service
   */
  public connectTo(service: Service) {
    for (const extensions in this.serviceDescription.extensions) {
      if (this.serviceDescription.extensions[extensions]) {
        this.serviceDescription.extensions[extensions].connectToService(service);
      }
    }
  }

  /**
   * This method adds a new URL for the service. This allows extensions to
   * submit a URL for the service. For example, a load balancer might add its
   * URL, or App Mesh can add its DNS name for the service.
   *
   * @param urlName - The identifier name for this URL
   * @param url - The URL itself.
   */
  public addURL(urlName: string, url: string) {
    this.urls[urlName] = url;
  }

  /**
   * Retrieve a URL for the service. The URL must have previously been
   * stored by one of the URL providing extensions.
   *
   * @param urlName - The URL to look up.
   */
  public getURL(urlName: string) {
    if (!this.urls[urlName]) {
      throw new Error(`Unable to find a URL with name '${urlName}'`);
    }

    return this.urls[urlName];
  }
}<|MERGE_RESOLUTION|>--- conflicted
+++ resolved
@@ -1,14 +1,13 @@
 import * as ec2 from '@aws-cdk/aws-ec2';
 import * as ecs from '@aws-cdk/aws-ecs';
-<<<<<<< HEAD
 import * as iam from '@aws-cdk/aws-iam';
-import * as cdk from '@aws-cdk/core';
-=======
-import { Construct } from 'constructs';
->>>>>>> 292a4b65
 import { IEnvironment } from './environment';
 import { EnvironmentCapacityType, ServiceBuild } from './extensions/extension-interfaces';
 import { ServiceDescription } from './service-description';
+
+// keep this import separate from other imports to reduce chance for merge conflicts with v2-main
+// eslint-disable-next-line no-duplicate-imports, import/order
+import { Construct } from 'constructs';
 
 /**
  * The settings for an ECS Service.
