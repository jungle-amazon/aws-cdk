--- conflicted
+++ resolved
@@ -132,13 +132,7 @@
     const sourceDirectory = path.join(this.basePath, language);
     const hookTempDirectory = path.join(targetDirectory, 'tmp');
     await fs.mkdir(hookTempDirectory);
-<<<<<<< HEAD
-    await this.installFiles(sourceDirectory, targetDirectory, projectInfo);
-=======
-    await this.installFiles(sourceDirectory, targetDirectory, language, {
-      name: decamelize(path.basename(path.resolve(targetDirectory))),
-    });
->>>>>>> ed57a69b
+    await this.installFiles(sourceDirectory, targetDirectory, language, projectInfo);
     await this.applyFutureFlags(targetDirectory);
     await this.invokeHooks(hookTempDirectory, targetDirectory, hookContext);
     await fs.remove(hookTempDirectory);
